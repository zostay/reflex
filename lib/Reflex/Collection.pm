--- conflicted
+++ resolved
@@ -7,7 +7,6 @@
 use Moose::Exporter;
 use Reflex::Callbacks qw(cb_method);
 use Carp qw(cluck);
-<<<<<<< HEAD
 
 # Reflex::Role::Collectible isn't directly used in this module, but
 # the role needs to be loaded for the objects() type constraint to
@@ -24,8 +23,6 @@
 
 use Reflex::Role::Collectible;
 
-=======
->>>>>>> 3d79c43c
 extends 'Reflex::Base';
 
 Moose::Exporter->setup_import_methods( with_caller => [ qw( has_many ) ]);
@@ -52,16 +49,12 @@
 	my ($self, $object) = @_;
 
 	$self->watch($object, stopped => cb_method($self, "cb_forget"));
-<<<<<<< HEAD
-	$self->_set_object($object, $object);
-=======
 	$self->_owner->watch(
 		$object,
 		result => cb_method($self->_owner, "on_result")
 	);
 
 	$self->objects()->{$object} = $object;
->>>>>>> 3d79c43c
 }
 
 sub forget {
