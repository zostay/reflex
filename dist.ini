--- conflicted
+++ resolved
@@ -5,19 +5,11 @@
 copyright_holder  = Rocco Caputo
 
 [Prereqs]
-<<<<<<< HEAD
-Scalar::Util                = 1.21
-POE                         = 1.293
-Test::More                  = 0.94
-Moose                       = 1.12
-MooseX::Role::Parameterized = 0.19
-=======
 Scalar::Util                = 1.23
 POE                         = 1.294
 Test::More                  = 0.96
 Moose                       = 1.21
 MooseX::Role::Parameterized = 0.23
->>>>>>> 3d79c43c
 
 [Repository]
 git_remote = gh
